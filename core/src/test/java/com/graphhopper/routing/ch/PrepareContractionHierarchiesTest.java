--- conflicted
+++ resolved
@@ -34,13 +34,8 @@
 import com.graphhopper.storage.GraphBuilder;
 import com.graphhopper.storage.LevelGraph;
 import com.graphhopper.storage.LevelGraphStorage;
-<<<<<<< HEAD
-=======
+import com.graphhopper.util.BitUtil;
 import com.graphhopper.util.EdgeSkipExplorer;
-import com.graphhopper.storage.GraphBuilder;
->>>>>>> fb435ca8
-import com.graphhopper.util.BitUtil;
-import com.graphhopper.util.EdgeSkipIterator;
 import com.graphhopper.util.GHUtility;
 import com.graphhopper.util.Helper;
 
@@ -284,22 +279,13 @@
     public void testFindShortcuts_Roundabout()
     {
         LevelGraphStorage g = (LevelGraphStorage) createGraph();
-<<<<<<< HEAD
         AbstractRoutingAlgorithmTester.initNodes(g, 9);
-        EdgeSkipIterator iter1_1 = g.edge(1, 3, 1, true);
-        EdgeSkipIterator iter1_2 = g.edge(3, 4, 1, true);
-        EdgeSkipIterator iter2_1 = g.edge(4, 5, 1, false);
-        EdgeSkipIterator iter2_2 = g.edge(5, 6, 1, false);
-        EdgeSkipIterator iter3_1 = g.edge(6, 7, 1, true);
-        EdgeSkipIterator iter3_2 = g.edge(6, 8, 2, false);
-=======
         EdgeSkipExplorer iter1_1 = g.edge(1, 3, 1, true);
         EdgeSkipExplorer iter1_2 = g.edge(3, 4, 1, true);
         EdgeSkipExplorer iter2_1 = g.edge(4, 5, 1, false);
         EdgeSkipExplorer iter2_2 = g.edge(5, 6, 1, false);
         EdgeSkipExplorer iter3_1 = g.edge(6, 7, 1, true);
         EdgeSkipExplorer iter3_2 = g.edge(6, 8, 2, false);
->>>>>>> fb435ca8
         g.edge(8, 4, 1, false);
         g.setLevel(3, 3);
         g.setLevel(5, 5);
