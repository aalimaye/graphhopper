/*
 *  Licensed to GraphHopper and Peter Karich under one or more contributor
 *  license agreements. See the NOTICE file distributed with this work for 
 *  additional information regarding copyright ownership.
 * 
 *  GraphHopper licenses this file to you under the Apache License, 
 *  Version 2.0 (the "License"); you may not use this file except in 
 *  compliance with the License. You may obtain a copy of the License at
 * 
 *       http://www.apache.org/licenses/LICENSE-2.0
 * 
 *  Unless required by applicable law or agreed to in writing, software
 *  distributed under the License is distributed on an "AS IS" BASIS,
 *  WITHOUT WARRANTIES OR CONDITIONS OF ANY KIND, either express or implied.
 *  See the License for the specific language governing permissions and
 *  limitations under the License.
 */
package com.graphhopper.routing.ch;

import static org.junit.Assert.assertEquals;

import java.io.IOException;

import org.junit.Test;

import com.graphhopper.routing.AbstractRoutingAlgorithmTester;
import com.graphhopper.routing.Path;
import com.graphhopper.routing.util.FlagEncoder;
import com.graphhopper.routing.util.ShortestWeighting;
import com.graphhopper.routing.util.Weighting;
import com.graphhopper.storage.Graph;
import com.graphhopper.storage.GraphBuilder;
import com.graphhopper.storage.GraphTurnCosts;
import com.graphhopper.storage.LevelGraph;
import com.graphhopper.storage.LevelGraphStorage;
import com.graphhopper.util.EdgeSkipExplorer;
<<<<<<< HEAD
import com.graphhopper.util.Helper;
=======
import com.graphhopper.storage.GraphBuilder;
import com.graphhopper.util.EdgeIteratorState;
import com.graphhopper.util.Helper;
import static org.junit.Assert.*;
import org.junit.Test;
>>>>>>> 64179c85

/**
 * Tests if a graph optimized by contraction hierarchies returns the same results as a none
 * optimized one. Additionally fine grained path unpacking is tested.
 * <p/>
 * @author Peter Karich
 */
public class DijkstraBidirectionCHTest extends AbstractRoutingAlgorithmTester
{
    // graph is expensive to create and to prepare!
    private static Graph preparedMatrixGraph;

    @Override
    public Graph getMatrixGraph()
    {
        if (preparedMatrixGraph == null)
        {
            LevelGraph lg = createGraph();
            getMatrixAlikeGraph().copyTo(lg);
            prepareGraph(lg);
            preparedMatrixGraph = lg;
        }
        return preparedMatrixGraph;
    }

    @Override
    protected LevelGraph createGraph()
    {
        return new GraphBuilder(encodingManager).levelGraphCreate();
    }

    @Override
<<<<<<< HEAD
    protected GraphTurnCosts createTurnCostsGraph() {
        return new GraphBuilder(encodingManager).levelTurnCostsGraphCreate();
    }

    @Override
    public PrepareContractionHierarchies prepareGraph( Graph g, FlagEncoder encoder, WeightCalculation calc)
=======
    public PrepareContractionHierarchies prepareGraph( Graph g, FlagEncoder encoder, Weighting w )
>>>>>>> 64179c85
    {
        PrepareContractionHierarchies ch = new PrepareContractionHierarchies(encoder, w).setGraph(g);
        // hack: prepare matrixgraph only once
        if (g != preparedMatrixGraph)
            ch.doWork();

        return ch;
    }

    @Test @Override
    public void testCalcWithTurnRestrictions_CarPath_ignoreTurnRestrictions() {
        //currently it's not possible to ignore turn restrictions when we prepare the graph with turn restrictions, because 
        //potential shortcuts won't be created when they contain turn restrictions/costs    
    }

    @Test
    public void testPathRecursiveUnpacking()
    {
        LevelGraphStorage g2 = (LevelGraphStorage) createGraph();
        initNodes(g2, 8);

        g2.edge(0, 1, 1, true);
        EdgeIteratorState iter1_1 = g2.edge(0, 2, 1.4, true);
        EdgeIteratorState iter1_2 = g2.edge(2, 5, 1.4, true);
        g2.edge(1, 2, 1, true);
        g2.edge(1, 3, 3, true);
        g2.edge(2, 3, 1, true);
        g2.edge(4, 3, 1, true);
        g2.edge(2, 5, 1.4, true);
        g2.edge(3, 5, 1, true);
        g2.edge(5, 6, 1, true);
        g2.edge(4, 6, 1, true);
        g2.edge(5, 7, 1.4, true);
        g2.edge(6, 7, 1, true);

        // simulate preparation
        EdgeIteratorState iter2_2 = g2.edge(5, 7);
        iter2_2.setDistance(1.4).setFlags(carEncoder.setProperties(0, true, true));
        EdgeSkipExplorer iter2_1 = g2.shortcut(0, 5);
        iter2_1.setDistance(2.8).setFlags(carEncoder.setProperties(0, true, true));
        iter2_1.setSkippedEdges(iter1_1.getEdge(), iter1_2.getEdge());
        EdgeSkipExplorer tmp = g2.shortcut(0, 7);
        tmp.setDistance(4.2).setFlags(carEncoder.setProperties(0, true, true));
        tmp.setSkippedEdges(iter2_1.getEdge(), iter2_2.getEdge());
        g2.setLevel(1, 0);
        g2.setLevel(3, 1);
        g2.setLevel(4, 2);
        g2.setLevel(6, 3);
        g2.setLevel(2, 4);
        g2.setLevel(5, 5);
        g2.setLevel(7, 6);
        g2.setLevel(0, 7);

        Path p = new PrepareContractionHierarchies(carEncoder, new ShortestWeighting()).setGraph(g2).createAlgo().calcPath(0, 7);
        assertEquals(Helper.createTList(0, 2, 5, 7), p.calcNodes());
        assertEquals(4, p.calcNodes().size());
        assertEquals(4.2, p.getDistance(), 1e-5);
    }
}<|MERGE_RESOLUTION|>--- conflicted
+++ resolved
@@ -34,15 +34,10 @@
 import com.graphhopper.storage.LevelGraph;
 import com.graphhopper.storage.LevelGraphStorage;
 import com.graphhopper.util.EdgeSkipExplorer;
-<<<<<<< HEAD
-import com.graphhopper.util.Helper;
-=======
-import com.graphhopper.storage.GraphBuilder;
 import com.graphhopper.util.EdgeIteratorState;
 import com.graphhopper.util.Helper;
 import static org.junit.Assert.*;
 import org.junit.Test;
->>>>>>> 64179c85
 
 /**
  * Tests if a graph optimized by contraction hierarchies returns the same results as a none
@@ -75,16 +70,12 @@
     }
 
     @Override
-<<<<<<< HEAD
     protected GraphTurnCosts createTurnCostsGraph() {
         return new GraphBuilder(encodingManager).levelTurnCostsGraphCreate();
     }
 
     @Override
-    public PrepareContractionHierarchies prepareGraph( Graph g, FlagEncoder encoder, WeightCalculation calc)
-=======
     public PrepareContractionHierarchies prepareGraph( Graph g, FlagEncoder encoder, Weighting w )
->>>>>>> 64179c85
     {
         PrepareContractionHierarchies ch = new PrepareContractionHierarchies(encoder, w).setGraph(g);
         // hack: prepare matrixgraph only once
@@ -93,6 +84,7 @@
 
         return ch;
     }
+
 
     @Test @Override
     public void testCalcWithTurnRestrictions_CarPath_ignoreTurnRestrictions() {
