/*
 *  Licensed to GraphHopper and Peter Karich under one or more contributor
 *  license agreements. See the NOTICE file distributed with this work for 
 *  additional information regarding copyright ownership.
 * 
 *  GraphHopper licenses this file to you under the Apache License, 
 *  Version 2.0 (the "License"); you may not use this file except in 
 *  compliance with the License. You may obtain a copy of the License at
 * 
 *       http://www.apache.org/licenses/LICENSE-2.0
 * 
 *  Unless required by applicable law or agreed to in writing, software
 *  distributed under the License is distributed on an "AS IS" BASIS,
 *  WITHOUT WARRANTIES OR CONDITIONS OF ANY KIND, either express or implied.
 *  See the License for the specific language governing permissions and
 *  limitations under the License.
 */
package com.graphhopper.routing;

import static org.junit.Assert.assertEquals;
import static org.junit.Assert.assertFalse;
import static org.junit.Assert.assertTrue;
import gnu.trove.list.TIntList;

import java.io.IOException;
import java.util.Random;
import java.util.zip.GZIPInputStream;

import org.junit.Test;

import com.graphhopper.reader.PrinctonReader;
<<<<<<< HEAD
import com.graphhopper.routing.util.AlgorithmPreparation;
import com.graphhopper.routing.util.CarFlagEncoder;
import com.graphhopper.routing.util.DefaultTurnCostsCalc;
import com.graphhopper.routing.util.EdgeFilter;
import com.graphhopper.routing.util.EdgePropertyEncoder;
import com.graphhopper.routing.util.FastestCalc;
import com.graphhopper.routing.util.FootFlagEncoder;
import com.graphhopper.routing.util.ShortestCalc;
import com.graphhopper.routing.util.TurnCostCalculation;
import com.graphhopper.routing.util.TurnCostEncoder;
import com.graphhopper.routing.util.WeightCalculation;
=======
import com.graphhopper.routing.util.*;
>>>>>>> 16ec3922
import com.graphhopper.storage.Graph;
import com.graphhopper.storage.GraphBuilder;
import com.graphhopper.storage.GraphTurnCosts;
import com.graphhopper.util.DistanceCalc;
import com.graphhopper.util.EdgeIterator;
import com.graphhopper.util.Helper;
import com.graphhopper.util.StopWatch;

/**
 *
 * @author Peter Karich
 */
public abstract class AbstractRoutingAlgorithmTester
{
    // problem is: matrix graph is expensive to create to cache it in a static variable
    private static Graph matrixGraph;
<<<<<<< HEAD
    protected TurnCostCalculation turnIgnore = new DefaultTurnCostsCalc(DefaultTurnCostsCalc.MODE_IGNORE_RESTRICTIONS);
    protected EdgePropertyEncoder carEncoder = new CarFlagEncoder();
    private EdgePropertyEncoder footEncoder = new FootFlagEncoder();
=======
    protected static EncodingManager encodingManager = new EncodingManager("CAR,FOOT");
    protected CarFlagEncoder carEncoder = (CarFlagEncoder) encodingManager.getEncoder("CAR");
    protected FootFlagEncoder footEncoder = (FootFlagEncoder) encodingManager.getEncoder("FOOT");
>>>>>>> 16ec3922

    protected Graph createGraph()
    {
        return new GraphBuilder(encodingManager).create();
    }

<<<<<<< HEAD
    protected GraphTurnCosts createTurnCostsGraph() {
        return new GraphBuilder().turnCostsGraphCreate();
    }

    public AlgorithmPreparation prepareGraph(Graph g) {
=======
    public AlgorithmPreparation prepareGraph( Graph g )
    {
>>>>>>> 16ec3922
        return prepareGraph(g, new ShortestCalc(), carEncoder);
    }

    public abstract AlgorithmPreparation prepareGraph( Graph g, WeightCalculation calc, FlagEncoder encoder );

    @Test
    public void testCalcShortestPath()
    {
        Graph graph = createTestGraph();
        Path p = prepareGraph(graph).createAlgo().calcPath(0, 7);
        assertEquals(p.toString(), 13, p.getDistance(), 1e-4);
        assertEquals(p.toString(), 5, p.calcNodes().size());
    }

    // see calc-fastest-graph.svg
    @Test
    public void testCalcFastestPath()
    {
        Graph graphShortest = createGraph();
        initFastVsShort(graphShortest);
        Path p1 = prepareGraph(graphShortest, new ShortestCalc(), carEncoder).createAlgo().calcPath(0, 3);
        assertEquals(Helper.createTList(0, 1, 5, 2, 3), p1.calcNodes());
        assertEquals(p1.toString(), 24000, p1.getDistance(), 1e-6);
        assertEquals(p1.toString(), 8640, p1.getTime());

        Graph graphFastest = createGraph();
        initFastVsShort(graphFastest);
        Path p2 = prepareGraph(graphFastest, new FastestCalc(carEncoder), carEncoder).createAlgo().calcPath(0, 3);
        assertEquals(Helper.createTList(0, 4, 6, 7, 5, 3), p2.calcNodes());
        assertEquals(p2.toString(), 31000, p2.getDistance(), 1e-6);
        assertEquals(p2.toString(), 5580, p2.getTime());
    }

    public static void initNodes(Graph graph, int nodes) {
        for (int i = 0; i < nodes; i++) {
            graph.setNode(i, 0, 0);
        }
    }

    // 0-1-2-3
    // |/|/ /|
    // 4-5-- |
    // |/ \--7
    // 6----/
<<<<<<< HEAD
    void initFastVsShort(Graph graph) {
        initNodes(graph, 8);
=======
    void initFastVsShort( Graph graph )
    {
>>>>>>> 16ec3922
        graph.edge(0, 1, 7000, carEncoder.flags(10, false));
        graph.edge(0, 4, 5000, carEncoder.flags(20, false));

        graph.edge(1, 4, 7000, carEncoder.flags(10, true));
        graph.edge(1, 5, 7000, carEncoder.flags(10, true));
        graph.edge(1, 2, 20000, carEncoder.flags(10, true));

        graph.edge(5, 2, 5000, carEncoder.flags(10, false));
        graph.edge(2, 3, 5000, carEncoder.flags(10, false));

        graph.edge(5, 3, 11000, carEncoder.flags(20, false));
        graph.edge(3, 7, 7000, carEncoder.flags(10, false));

        graph.edge(4, 6, 5000, carEncoder.flags(20, false));
        graph.edge(5, 4, 7000, carEncoder.flags(10, false));

        graph.edge(5, 6, 7000, carEncoder.flags(10, false));
        graph.edge(7, 5, 5000, carEncoder.flags(20, false));

        graph.edge(6, 7, 5000, carEncoder.flags(20, true));
    }

    @Test
    public void testCalcFootPath()
    {
        Graph graphShortest = createGraph();
        initFootVsCar(graphShortest);
        Path p1 = prepareGraph(graphShortest, new ShortestCalc(), footEncoder).createAlgo().calcPath(0, 7);
        assertEquals(p1.toString(), 17000, p1.getDistance(), 1e-6);
        assertEquals(p1.toString(), 12240, p1.getTime());
        assertEquals(Helper.createTList(0, 4, 5, 7), p1.calcNodes());
    }

<<<<<<< HEAD
    void initFootVsCar(Graph graph) {
        initNodes(graph, 8);
=======
    void initFootVsCar( Graph graph )
    {
>>>>>>> 16ec3922
        graph.edge(0, 1, 7000, footEncoder.flags(5, true) | carEncoder.flags(10, false));
        graph.edge(0, 4, 5000, footEncoder.flags(5, true) | carEncoder.flags(20, false));

        graph.edge(1, 4, 7000, carEncoder.flags(10, true));
        graph.edge(1, 5, 7000, carEncoder.flags(10, true));
        graph.edge(1, 2, 20000, footEncoder.flags(5, true) | carEncoder.flags(10, true));

        graph.edge(5, 2, 5000, carEncoder.flags(10, false));
        graph.edge(2, 3, 5000, footEncoder.flags(5, true) | carEncoder.flags(10, false));

        graph.edge(5, 3, 11000, carEncoder.flags(20, false));
        graph.edge(3, 7, 7000, footEncoder.flags(5, true) | carEncoder.flags(10, false));

        graph.edge(4, 6, 5000, carEncoder.flags(20, false));
        graph.edge(5, 4, 7000, footEncoder.flags(5, true) | carEncoder.flags(10, false));

        graph.edge(5, 6, 7000, carEncoder.flags(10, false));
        graph.edge(7, 5, 5000, footEncoder.flags(5, true) | carEncoder.flags(20, false));

        graph.edge(6, 7, 5000, carEncoder.flags(20, true));
    }

<<<<<<< HEAD
    void initTurnRestrictionsFootVsCar(GraphTurnCosts graph) {
        graph.setNode(8, 0, 0);

        initFootVsCar(graph);

        int edge_5_8 = graph.edge(5, 8, 3000, footEncoder.flags(5, true) | carEncoder.flags(20, false)).edge();
        graph.edge(8, 5, 3000, footEncoder.flags(5, true));

        int edge_2_8 = graph.edge(2, 8, 4000, footEncoder.flags(5, true) | carEncoder.flags(20, false)).edge();
        graph.edge(8, 2, 4000, footEncoder.flags(5, true) | carEncoder.flags(20, false));

        int edge_8_3 = graph.edge(8, 3, 1000, footEncoder.flags(5, true) | carEncoder.flags(20, false)).edge();
        graph.edge(3, 8, 1000, footEncoder.flags(5, true) | carEncoder.flags(20, false));

        EdgeIterator e1 = graph.getEdges(5, new EdgeFilter() {
            @Override
            public boolean accept(EdgeIterator iter) {
                return iter.baseNode() == 5 && iter.adjNode() == 2;
            }
        });
        assertTrue(e1.next());


        EdgeIterator e2 = graph.getEdges(2, new EdgeFilter() {
            @Override
            public boolean accept(EdgeIterator iter) {
                return iter.baseNode() == 2 && iter.adjNode() == 3;
            }
        });
        assertTrue(e2.next());

        //add some restrictions
        graph.turnCosts(8, edge_5_8, edge_8_3, TurnCostEncoder.restriction());
        graph.turnCosts(8, edge_2_8, edge_8_3, TurnCostEncoder.restriction());
        graph.turnCosts(2, e1.edge(), e2.edge(), TurnCostEncoder.restriction());


    }

    @Test
    public void testCalcWithTurnRestrictions_CarPath_turnRestrictions() {
        GraphTurnCosts graph = createTurnCostsGraph();
        initTurnRestrictionsFootVsCar(graph);
        Path p1 = prepareGraph(graph, new ShortestCalc(), carEncoder).createAlgo().calcPath(0, 3);

        assertEquals(Helper.createTList(0, 1, 5, 3), p1.calcNodes());
        assertEquals(p1.toString(), 25000, p1.distance(), 1e-6);
        assertEquals(p1.toString(), 7020, p1.time());

    }

    @Test
    public void testCalcWithTurnRestrictions_CarPath_ignoreTurnRestrictions() {
        GraphTurnCosts graph = createTurnCostsGraph();
        initTurnRestrictionsFootVsCar(graph);
        Path p1 = prepareGraph(graph, new ShortestCalc(), carEncoder).createAlgo().turnCosts(turnIgnore).calcPath(0, 3);
        assertEquals(Helper.createTList(0, 1, 5, 8, 3), p1.calcNodes());
        assertEquals(p1.toString(), 18000, p1.distance(), 1e-6);
        assertEquals(p1.toString(), 5760, p1.time());
    }

    @Test
    public void testCalcWithTurnRestrictions_FootPath_noTurnRestrictions() {
        GraphTurnCosts graph = createTurnCostsGraph();
        initFootVsCar(graph);
        initTurnRestrictionsFootVsCar(graph);
        Path p1 = prepareGraph(graph, new ShortestCalc(), footEncoder).createAlgo().calcPath(0, 3);
        assertEquals(p1.toString(), 16000, p1.distance(), 1e-6);
        assertEquals(p1.toString(), 11520, p1.time());
        assertEquals(Helper.createTList(0, 4, 5, 8, 3), p1.calcNodes());
    }

    protected Graph createTestGraph() {
=======
    // see test-graph.svg !
    protected Graph createTestGraph()
    {
>>>>>>> 16ec3922
        Graph graph = createGraph();
        createTestGraph(graph);
        return graph;
    }

    // see test-graph.svg !
    protected Graph createTestGraph(Graph graph) {
        initNodes(graph, 8);
        graph.edge(0, 1, 7, true);
        graph.edge(0, 4, 6, true);

        graph.edge(1, 4, 1, true);
        graph.edge(1, 5, 8, true);
        graph.edge(1, 2, 2, true);

        graph.edge(2, 5, 5, true);
        graph.edge(2, 3, 2, true);

        graph.edge(3, 5, 2, true);
        graph.edge(3, 7, 10, true);

        graph.edge(4, 6, 4, true);
        graph.edge(4, 5, 7, true);

        graph.edge(5, 6, 2, true);
        graph.edge(5, 7, 1, true);

        graph.edge(6, 7, 5, true);
        return graph;
    }

    @Test
    public void testNoPathFound()
    {
        Graph graph = createGraph();
        assertFalse(prepareGraph(graph).createAlgo().calcPath(0, 1).isFound());
    }

    @Test
    public void testWikipediaShortestPath()
    {
        Graph graph = createWikipediaTestGraph();
        Path p = prepareGraph(graph).createAlgo().calcPath(0, 4);
        assertEquals(p.toString(), 20, p.getDistance(), 1e-4);
        assertEquals(p.toString(), 4, p.calcNodes().size());
    }

    @Test
    public void testCalcIfEmptyWay()
    {
        Graph graph = createTestGraph();
        Path p = prepareGraph(graph).createAlgo().calcPath(0, 0);
        assertEquals(p.toString(), 0, p.calcNodes().size());
        assertEquals(p.toString(), 0, p.getDistance(), 1e-4);
    }

    @Test
    public void testCalcIf1EdgeAway()
    {
        Graph graph = createTestGraph();
        Path p = prepareGraph(graph).createAlgo().calcPath(1, 2);
        assertEquals(Helper.createTList(1, 2), p.calcNodes());
        assertEquals(p.toString(), 2, p.getDistance(), 1e-4);
    }

//    //TODO routing algorithms currently do not support P-turns (see http://www.easts.info/on-line/journal_06/1426.pdf) 
//    @Test public void testCalcWithTurnRestrictions_PTurnInShortestPath() {
//        Graph graph = createTestGraphPTurn(createTurnCostsGraph());
//        Path p1 = prepareGraph(graph, new FastestCalc(carEncoder), carEncoder).createAlgo().calcPath(3, 0);
//        assertEquals(Helper.createTList(3, 5, 8, 9, 10, 5, 6, 7, 0), p1.calcNodes());
//        assertEquals(p1.toString(), 26, p1.distance(), 1e-6);
//    }
    /*
     * 0---------1
     *  \        |
     *   7->8--9 |
     *   |  |  | |
     *   6--5-10 |
     *      |    |
     * 4----3----2
     * 
     * Outer links are expensive
     * Inner links are cheap
     * Turn restriction: (3,5) to (5,6)
     * One way: (7,8)
     * 
     * Shortest path from 3 to 0 should be 3,5,8,9,10,5,6,7,0 (which contains a p-turn)  
     * 
     */
    protected Graph createTestGraphPTurn(GraphTurnCosts graph) {
        initNodes(graph, 11);
        //outer lanes
        graph.edge(0, 1, 10, true);
        graph.edge(1, 2, 20, true);
        graph.edge(2, 3, 5, true);
        graph.edge(3, 4, 5, true);

        //inner lanes

        graph.edge(5, 8, 3, true);
        int e56 = graph.edge(5, 6, 3, true).edge();
        int e510 = graph.edge(5, 10, 3, true).edge();
        graph.edge(8, 9, 3, true);
        graph.edge(9, 10, 3, true);
        graph.edge(6, 7, 3, false);
        graph.edge(7, 8, 3, false);

        //connections
        int e35= graph.edge(3, 5, 4, true).edge();
        graph.edge(7, 0, 4, true);
        
        //turn costs
        graph.turnCosts(5, e35, e56, TurnCostEncoder.restriction());
        graph.turnCosts(5, e35, e510, TurnCostEncoder.costs(5, 5));

        return graph;
    }
    
    // see wikipedia-graph.svg !
    protected Graph createWikipediaTestGraph()
    {
        Graph graph = createGraph();
        initNodes(graph, 6);
        graph.edge(0, 1, 7, true);
        graph.edge(0, 2, 9, true);
        graph.edge(0, 5, 14, true);
        graph.edge(1, 2, 10, true);
        graph.edge(1, 3, 15, true);
        graph.edge(2, 5, 2, true);
        graph.edge(2, 3, 11, true);
        graph.edge(3, 4, 6, true);
        graph.edge(4, 5, 9, true);
        return graph;
    }

    // 0-1-2-3-4
    // |     / |
    // |    8  |
    // \   /   /
    //  7-6-5-/
<<<<<<< HEAD
    public static void initBiGraph(Graph graph) {
        initNodes(graph, 9);
=======
    public static void initBiGraph( Graph graph )
    {
>>>>>>> 16ec3922
        graph.edge(0, 1, 100, true);
        graph.edge(1, 2, 1, true);
        graph.edge(2, 3, 1, true);
        graph.edge(3, 4, 1, true);
        graph.edge(4, 5, 25, true);
        graph.edge(5, 6, 25, true);
        graph.edge(6, 7, 5, true);
        graph.edge(7, 0, 5, true);
        graph.edge(3, 8, 20, true);
        graph.edge(8, 6, 20, true);
    }

    @Test
    public void testBidirectional()
    {
        Graph graph = createGraph();
        initBiGraph(graph);

        // PrepareTowerNodesShortcutsTest.printEdges((LevelGraph) graph);
        Path p = prepareGraph(graph).createAlgo().calcPath(0, 4);
        // PrepareTowerNodesShortcutsTest.printEdges((LevelGraph) graph);
        assertEquals(p.toString(), Helper.createTList(0, 7, 6, 8, 3, 4), p.calcNodes());
        assertEquals(p.toString(), 51, p.getDistance(), 1e-4);

        p = prepareGraph(graph).createAlgo().calcPath(1, 2);
        assertEquals(p.toString(), 1, p.getDistance(), 1e-4);
        assertEquals(p.toString(), Helper.createTList(1, 2), p.calcNodes());
    }

    // 1-2-3-4-5
    // |     / |
    // |    9  |
    // \   /   /
    //  8-7-6-/
    @Test
    public void testBidirectional2()
    {
        Graph graph = createGraph();
        initNodes(graph, 9);
        graph.edge(0, 1, 100, true);
        graph.edge(1, 2, 1, true);
        graph.edge(2, 3, 1, true);
        graph.edge(3, 4, 1, true);
        graph.edge(4, 5, 20, true);
        graph.edge(5, 6, 10, true);
        graph.edge(6, 7, 5, true);
        graph.edge(7, 0, 5, true);
        graph.edge(3, 8, 20, true);
        graph.edge(8, 6, 20, true);

        Path p = prepareGraph(graph).createAlgo().calcPath(0, 4);
        assertEquals(p.toString(), 40, p.getDistance(), 1e-4);
        assertEquals(p.toString(), 5, p.calcNodes().size());
        assertEquals(Helper.createTList(0, 7, 6, 5, 4), p.calcNodes());
    }

    @Test
    public void testRekeyBugOfIntBinHeap()
    {
        // using DijkstraSimple + IntBinHeap then rekey loops endlessly
        Path p = prepareGraph(getMatrixGraph()).createAlgo().calcPath(36, 91);
        assertEquals(12, p.calcNodes().size());

        TIntList list = p.calcNodes();
        if (!Helper.createTList(36, 46, 56, 66, 76, 86, 85, 84, 94, 93, 92, 91).equals(list)
                && !Helper.createTList(36, 46, 56, 66, 76, 86, 85, 84, 83, 82, 92, 91).equals(list))
        {
            assertTrue("wrong locations: " + list.toString(), false);
        }
        assertEquals(66f, p.getDistance(), 1e-3);
    }

<<<<<<< HEAD
//    @Test
//    public void testBug1() {
//        Path p = prepareGraph(getMatrixGraph()).createAlgo().calcPath(34, 36);
//        assertEquals(Helper.createTList(34, 35, 36), p.calcNodes());
//        assertEquals(3, p.calcNodes().size());
//        assertEquals(17, p.distance(), 1e-5);
//    }
//    @Test
//    public void testCorrectWeight() {
//        Path p = prepareGraph(getMatrixGraph()).createAlgo().calcPath(45, 72);
//        assertEquals(Helper.createTList(45, 44, 54, 64, 74, 73, 72), p.calcNodes());
//        assertEquals(38f, p.distance(), 1e-3);
//    }
=======
    @Test
    public void testBug1()
    {
        Path p = prepareGraph(getMatrixGraph()).createAlgo().calcPath(34, 36);
        assertEquals(Helper.createTList(34, 35, 36), p.calcNodes());
        assertEquals(3, p.calcNodes().size());
        assertEquals(17, p.getDistance(), 1e-5);
    }

    @Test
    public void testCorrectWeight()
    {
        Path p = prepareGraph(getMatrixGraph()).createAlgo().calcPath(45, 72);
        assertEquals(Helper.createTList(45, 44, 54, 64, 74, 73, 72), p.calcNodes());
        assertEquals(38f, p.getDistance(), 1e-3);
    }

>>>>>>> 16ec3922
    @Test
    public void testCannotCalculateSP()
    {
        Graph graph = createGraph();
        initNodes(graph, 2);
        graph.edge(0, 1, 1, false);
        graph.edge(1, 2, 1, false);

        Path p = prepareGraph(graph).createAlgo().calcPath(0, 2);
        assertEquals(p.toString(), 3, p.calcNodes().size());
    }

    @Test
    public void testDirectedGraphBug1()
    {
        Graph graph = createGraph();
        initNodes(graph, 5);

        graph.edge(0, 1, 3, false);
        graph.edge(1, 2, 2.99, false);

        graph.edge(0, 3, 2, false);
        graph.edge(3, 4, 3, false);
        graph.edge(4, 2, 1, false);

        Path p = prepareGraph(graph).createAlgo().calcPath(0, 2);
        assertEquals(Helper.createTList(0, 1, 2), p.calcNodes());
        assertEquals(p.toString(), 5.99, p.getDistance(), 1e-4);
        assertEquals(p.toString(), 3, p.calcNodes().size());
    }

    @Test
    public void testDirectedGraphBug2()
    {
        Graph graph = createGraph();
        initNodes(graph, 5);

        graph.edge(0, 1, 1, false);
        graph.edge(1, 2, 1, false);
        graph.edge(2, 3, 1, false);

        graph.edge(3, 1, 4, true);

        Path p = prepareGraph(graph).createAlgo().calcPath(0, 3);
        assertEquals(Helper.createTList(0, 1, 2, 3), p.calcNodes());
    }

    // a-b-0-c-1
    // |   |  _/\
    // |  /  /  |
    // d-2--3-e-4
    @Test
    public void testWithCoordinates()
    {
        Graph graph = createGraph();
        graph.setNode(0, 0, 2);
        graph.setNode(1, 0, 3.5);
        graph.setNode(2, 1, 1);
        graph.setNode(3, 1.5, 2.5);
        graph.setNode(4, 0.5, 4.5);

        graph.edge(0, 1, 2, true).setWayGeometry(Helper.createPointList(0, 3));
        graph.edge(2, 3, 2, true);
        graph.edge(3, 4, 2, true).setWayGeometry(Helper.createPointList(1, 3.5));

        graph.edge(0, 2, 0.8, true).setWayGeometry(Helper.createPointList(0, 1.6, 0, 0, 1, 0));
        graph.edge(0, 2, 1.2, true);
        graph.edge(1, 3, 1.3, true);
        graph.edge(1, 4, 1, true);

        AlgorithmPreparation prepare = prepareGraph(graph);
        Path p = prepare.createAlgo().calcPath(4, 0);
        assertEquals(Helper.createTList(4, 1, 0), p.calcNodes());
        assertEquals(Helper.createPointList(0.5, 4.5, 0, 3.5, 0, 3, 0, 2), p.calcPoints());
        assertEquals(291110, p.calcPoints().calculateDistance(new DistanceCalc()), 1);

        // PrepareTowerNodesShortcutsTest.printEdges((LevelGraph) graph);
        p = prepare.createAlgo().calcPath(2, 1);
        // System.out.println(p.toDetailsString());
        assertEquals(Helper.createTList(2, 0, 1), p.calcNodes());
        assertEquals(Helper.createPointList(1, 1, 1, 0, 0, 0, 0, 1.6, 0, 2, 0, 3, 0, 3.5), p.calcPoints());
        assertEquals(611555, p.calcPoints().calculateDistance(new DistanceCalc()), 1);
    }

    @Test
    public void testPerformance() throws IOException
    {
        int N = 10;
        int noJvmWarming = N / 4;

        String name = getClass().getSimpleName();
        Random rand = new Random(0);
        Graph graph = createGraph();

        String bigFile = "10000EWD.txt.gz";
        new PrinctonReader(graph).setStream(new GZIPInputStream(PrinctonReader.class.getResourceAsStream(bigFile), 8 * (1 << 10))).read();
        AlgorithmPreparation prepare = prepareGraph(graph);
        StopWatch sw = new StopWatch();
        for (int i = 0; i < N; i++)
        {
            int index1 = Math.abs(rand.nextInt(graph.getNodes()));
            int index2 = Math.abs(rand.nextInt(graph.getNodes()));
            RoutingAlgorithm d = prepare.createAlgo();
            if (i >= noJvmWarming)
            {
                sw.start();
            }
            Path p = d.calcPath(index1, index2);
            // avoid jvm optimization => call p.distance
            if (i >= noJvmWarming && p.getDistance() > -1)
            {
                sw.stop();
            }

            // System.out.println("#" + i + " " + name + ":" + sw.getSeconds() + " " + p.nodes());
        }

        float perRun = sw.stop().getSeconds() / ((float) (N - noJvmWarming));
        System.out.println("# " + name + ":" + sw.stop().getSeconds() + ", per run:" + perRun);
        assertTrue("speed to low!? " + perRun + " per run", perRun < 0.07);
    }

    public Graph getMatrixGraph()
    {
        return getMatrixAlikeGraph();
    }

    public static Graph getMatrixAlikeGraph()
    {
        if (matrixGraph == null)
        {
            matrixGraph = createMatrixAlikeGraph();
        }
        return matrixGraph;
    }

    private static Graph createMatrixAlikeGraph()
    {
        int WIDTH = 10;
        int HEIGHT = 15;
<<<<<<< HEAD
        Graph tmp = new GraphBuilder().create();
        initNodes(tmp, WIDTH * HEIGHT);
=======
        Graph tmp = new GraphBuilder(encodingManager).create();
>>>>>>> 16ec3922
        int[][] matrix = new int[WIDTH][HEIGHT];
        int counter = 0;
        Random rand = new Random(12);
        boolean print = false;
        for (int h = 0; h < HEIGHT; h++)
        {
            if (print)
            {
                for (int w = 0; w < WIDTH; w++)
                {
                    System.out.print(" |\t           ");
                }
                System.out.println();
            }

            for (int w = 0; w < WIDTH; w++)
            {
                matrix[w][h] = counter++;

                if (h > 0)
                {
                    float dist = 5 + Math.abs(rand.nextInt(5));
                    if (print)
                    {
                        System.out.print(" " + (int) dist + "\t           ");
                    }
                    tmp.edge(matrix[w][h], matrix[w][h - 1], dist, true);
                }
            }
            if (print)
            {
                System.out.println();
                if (h > 0)
                {
                    for (int w = 0; w < WIDTH; w++)
                    {
                        System.out.print(" |\t           ");
                    }
                    System.out.println();
                }
            }

            for (int w = 0; w < WIDTH; w++)
            {
                if (w > 0)
                {
                    float dist = 5 + Math.abs(rand.nextInt(5));
                    if (print)
                    {
                        System.out.print("-- " + (int) dist + "\t-- ");
                    }
                    tmp.edge(matrix[w][h], matrix[w - 1][h], dist, true);
                }
                if (print)
                {
                    System.out.print("(" + matrix[w][h] + ")\t");
                }
            }
            if (print)
            {
                System.out.println();
            }
        }

        return tmp;
    }
}<|MERGE_RESOLUTION|>--- conflicted
+++ resolved
@@ -29,21 +29,7 @@
 import org.junit.Test;
 
 import com.graphhopper.reader.PrinctonReader;
-<<<<<<< HEAD
-import com.graphhopper.routing.util.AlgorithmPreparation;
-import com.graphhopper.routing.util.CarFlagEncoder;
-import com.graphhopper.routing.util.DefaultTurnCostsCalc;
-import com.graphhopper.routing.util.EdgeFilter;
-import com.graphhopper.routing.util.EdgePropertyEncoder;
-import com.graphhopper.routing.util.FastestCalc;
-import com.graphhopper.routing.util.FootFlagEncoder;
-import com.graphhopper.routing.util.ShortestCalc;
-import com.graphhopper.routing.util.TurnCostCalculation;
-import com.graphhopper.routing.util.TurnCostEncoder;
-import com.graphhopper.routing.util.WeightCalculation;
-=======
 import com.graphhopper.routing.util.*;
->>>>>>> 16ec3922
 import com.graphhopper.storage.Graph;
 import com.graphhopper.storage.GraphBuilder;
 import com.graphhopper.storage.GraphTurnCosts;
@@ -60,31 +46,22 @@
 {
     // problem is: matrix graph is expensive to create to cache it in a static variable
     private static Graph matrixGraph;
-<<<<<<< HEAD
     protected TurnCostCalculation turnIgnore = new DefaultTurnCostsCalc(DefaultTurnCostsCalc.MODE_IGNORE_RESTRICTIONS);
-    protected EdgePropertyEncoder carEncoder = new CarFlagEncoder();
-    private EdgePropertyEncoder footEncoder = new FootFlagEncoder();
-=======
     protected static EncodingManager encodingManager = new EncodingManager("CAR,FOOT");
     protected CarFlagEncoder carEncoder = (CarFlagEncoder) encodingManager.getEncoder("CAR");
     protected FootFlagEncoder footEncoder = (FootFlagEncoder) encodingManager.getEncoder("FOOT");
->>>>>>> 16ec3922
 
     protected Graph createGraph()
     {
         return new GraphBuilder(encodingManager).create();
     }
 
-<<<<<<< HEAD
     protected GraphTurnCosts createTurnCostsGraph() {
-        return new GraphBuilder().turnCostsGraphCreate();
-    }
-
-    public AlgorithmPreparation prepareGraph(Graph g) {
-=======
+        return new GraphBuilder(encodingManager).turnCostsGraphCreate();
+    }
+
     public AlgorithmPreparation prepareGraph( Graph g )
     {
->>>>>>> 16ec3922
         return prepareGraph(g, new ShortestCalc(), carEncoder);
     }
 
@@ -129,13 +106,9 @@
     // 4-5-- |
     // |/ \--7
     // 6----/
-<<<<<<< HEAD
-    void initFastVsShort(Graph graph) {
+    void initFastVsShort( Graph graph )
+    {
         initNodes(graph, 8);
-=======
-    void initFastVsShort( Graph graph )
-    {
->>>>>>> 16ec3922
         graph.edge(0, 1, 7000, carEncoder.flags(10, false));
         graph.edge(0, 4, 5000, carEncoder.flags(20, false));
 
@@ -169,13 +142,9 @@
         assertEquals(Helper.createTList(0, 4, 5, 7), p1.calcNodes());
     }
 
-<<<<<<< HEAD
-    void initFootVsCar(Graph graph) {
+    void initFootVsCar( Graph graph )
+    {
         initNodes(graph, 8);
-=======
-    void initFootVsCar( Graph graph )
-    {
->>>>>>> 16ec3922
         graph.edge(0, 1, 7000, footEncoder.flags(5, true) | carEncoder.flags(10, false));
         graph.edge(0, 4, 5000, footEncoder.flags(5, true) | carEncoder.flags(20, false));
 
@@ -198,25 +167,24 @@
         graph.edge(6, 7, 5000, carEncoder.flags(20, true));
     }
 
-<<<<<<< HEAD
     void initTurnRestrictionsFootVsCar(GraphTurnCosts graph) {
         graph.setNode(8, 0, 0);
 
         initFootVsCar(graph);
 
-        int edge_5_8 = graph.edge(5, 8, 3000, footEncoder.flags(5, true) | carEncoder.flags(20, false)).edge();
+        int edge_5_8 = graph.edge(5, 8, 3000, footEncoder.flags(5, true) | carEncoder.flags(20, false)).getEdge();
         graph.edge(8, 5, 3000, footEncoder.flags(5, true));
 
-        int edge_2_8 = graph.edge(2, 8, 4000, footEncoder.flags(5, true) | carEncoder.flags(20, false)).edge();
+        int edge_2_8 = graph.edge(2, 8, 4000, footEncoder.flags(5, true) | carEncoder.flags(20, false)).getEdge();
         graph.edge(8, 2, 4000, footEncoder.flags(5, true) | carEncoder.flags(20, false));
 
-        int edge_8_3 = graph.edge(8, 3, 1000, footEncoder.flags(5, true) | carEncoder.flags(20, false)).edge();
+        int edge_8_3 = graph.edge(8, 3, 1000, footEncoder.flags(5, true) | carEncoder.flags(20, false)).getEdge();
         graph.edge(3, 8, 1000, footEncoder.flags(5, true) | carEncoder.flags(20, false));
 
         EdgeIterator e1 = graph.getEdges(5, new EdgeFilter() {
             @Override
             public boolean accept(EdgeIterator iter) {
-                return iter.baseNode() == 5 && iter.adjNode() == 2;
+                return iter.getBaseNode() == 5 && iter.getAdjNode() == 2;
             }
         });
         assertTrue(e1.next());
@@ -225,7 +193,7 @@
         EdgeIterator e2 = graph.getEdges(2, new EdgeFilter() {
             @Override
             public boolean accept(EdgeIterator iter) {
-                return iter.baseNode() == 2 && iter.adjNode() == 3;
+                return iter.getBaseNode() == 2 && iter.getAdjNode() == 3;
             }
         });
         assertTrue(e2.next());
@@ -233,7 +201,7 @@
         //add some restrictions
         graph.turnCosts(8, edge_5_8, edge_8_3, TurnCostEncoder.restriction());
         graph.turnCosts(8, edge_2_8, edge_8_3, TurnCostEncoder.restriction());
-        graph.turnCosts(2, e1.edge(), e2.edge(), TurnCostEncoder.restriction());
+        graph.turnCosts(2, e1.getEdge(), e2.getEdge(), TurnCostEncoder.restriction());
 
 
     }
@@ -245,8 +213,7 @@
         Path p1 = prepareGraph(graph, new ShortestCalc(), carEncoder).createAlgo().calcPath(0, 3);
 
         assertEquals(Helper.createTList(0, 1, 5, 3), p1.calcNodes());
-        assertEquals(p1.toString(), 25000, p1.distance(), 1e-6);
-        assertEquals(p1.toString(), 7020, p1.time());
+        assertEquals(p1.toString(), 7020, p1.getTime());
 
     }
 
@@ -256,8 +223,7 @@
         initTurnRestrictionsFootVsCar(graph);
         Path p1 = prepareGraph(graph, new ShortestCalc(), carEncoder).createAlgo().turnCosts(turnIgnore).calcPath(0, 3);
         assertEquals(Helper.createTList(0, 1, 5, 8, 3), p1.calcNodes());
-        assertEquals(p1.toString(), 18000, p1.distance(), 1e-6);
-        assertEquals(p1.toString(), 5760, p1.time());
+        assertEquals(p1.toString(), 5760, p1.getTime());
     }
 
     @Test
@@ -266,17 +232,12 @@
         initFootVsCar(graph);
         initTurnRestrictionsFootVsCar(graph);
         Path p1 = prepareGraph(graph, new ShortestCalc(), footEncoder).createAlgo().calcPath(0, 3);
-        assertEquals(p1.toString(), 16000, p1.distance(), 1e-6);
-        assertEquals(p1.toString(), 11520, p1.time());
+        assertEquals(p1.toString(), 11520, p1.getTime());
         assertEquals(Helper.createTList(0, 4, 5, 8, 3), p1.calcNodes());
     }
 
-    protected Graph createTestGraph() {
-=======
-    // see test-graph.svg !
     protected Graph createTestGraph()
     {
->>>>>>> 16ec3922
         Graph graph = createGraph();
         createTestGraph(graph);
         return graph;
@@ -377,15 +338,15 @@
         //inner lanes
 
         graph.edge(5, 8, 3, true);
-        int e56 = graph.edge(5, 6, 3, true).edge();
-        int e510 = graph.edge(5, 10, 3, true).edge();
+        int e56 = graph.edge(5, 6, 3, true).getEdge();
+        int e510 = graph.edge(5, 10, 3, true).getEdge();
         graph.edge(8, 9, 3, true);
         graph.edge(9, 10, 3, true);
         graph.edge(6, 7, 3, false);
         graph.edge(7, 8, 3, false);
 
         //connections
-        int e35= graph.edge(3, 5, 4, true).edge();
+        int e35= graph.edge(3, 5, 4, true).getEdge();
         graph.edge(7, 0, 4, true);
         
         //turn costs
@@ -417,13 +378,9 @@
     // |    8  |
     // \   /   /
     //  7-6-5-/
-<<<<<<< HEAD
-    public static void initBiGraph(Graph graph) {
+    public static void initBiGraph( Graph graph )
+    {
         initNodes(graph, 9);
-=======
-    public static void initBiGraph( Graph graph )
-    {
->>>>>>> 16ec3922
         graph.edge(0, 1, 100, true);
         graph.edge(1, 2, 1, true);
         graph.edge(2, 3, 1, true);
@@ -496,22 +453,7 @@
         assertEquals(66f, p.getDistance(), 1e-3);
     }
 
-<<<<<<< HEAD
-//    @Test
-//    public void testBug1() {
-//        Path p = prepareGraph(getMatrixGraph()).createAlgo().calcPath(34, 36);
-//        assertEquals(Helper.createTList(34, 35, 36), p.calcNodes());
-//        assertEquals(3, p.calcNodes().size());
-//        assertEquals(17, p.distance(), 1e-5);
-//    }
-//    @Test
-//    public void testCorrectWeight() {
-//        Path p = prepareGraph(getMatrixGraph()).createAlgo().calcPath(45, 72);
-//        assertEquals(Helper.createTList(45, 44, 54, 64, 74, 73, 72), p.calcNodes());
-//        assertEquals(38f, p.distance(), 1e-3);
-//    }
-=======
-    @Test
+	@Test
     public void testBug1()
     {
         Path p = prepareGraph(getMatrixGraph()).createAlgo().calcPath(34, 36);
@@ -528,7 +470,6 @@
         assertEquals(38f, p.getDistance(), 1e-3);
     }
 
->>>>>>> 16ec3922
     @Test
     public void testCannotCalculateSP()
     {
@@ -669,12 +610,8 @@
     {
         int WIDTH = 10;
         int HEIGHT = 15;
-<<<<<<< HEAD
-        Graph tmp = new GraphBuilder().create();
+        Graph tmp = new GraphBuilder(encodingManager).create();
         initNodes(tmp, WIDTH * HEIGHT);
-=======
-        Graph tmp = new GraphBuilder(encodingManager).create();
->>>>>>> 16ec3922
         int[][] matrix = new int[WIDTH][HEIGHT];
         int counter = 0;
         Random rand = new Random(12);
