--- conflicted
+++ resolved
@@ -76,20 +76,6 @@
                 list, "CAR", true, "CAR", "fastest");
         assertEquals(testCollector.toString(), 0, testCollector.errors.size());
     }
-    
-    @Test
-    public void testMonacoWithTurn() {
-        // TODO this test should fail
-        String osmFile = "files/monaco.osm.gz";
-        String graphFile = "target/graph-monaco";
-        GraphHopper hopper = new GraphHopper().setInMemory(true, true).
-                osmFile(osmFile).graphHopperLocation(graphFile).
-                acceptWay(new AcceptWay("CAR")).
-                enableTurnRestrictions().
-                importOrLoad();
-        runAlgo(hopper.graph(), hopper.index(), createMonacoCar(), true, new CarFlagEncoder());
-        assertEquals(testCollector.toString(), 0, testCollector.errors.size());
-    }
 
     @Test
     public void testMonacoMixed()
@@ -200,10 +186,6 @@
             GraphHopper hopper = new GraphHopper().setInMemory(true, true).setOSMFile(osmFile).
                     setGraphHopperLocation(graphFile).setEncodingManager(new EncodingManager(importVehicles)).
                     importOrLoad();
-<<<<<<< HEAD
-            runAlgo(hopper.graph(), hopper.index(), forEveryAlgo, ch, encoder);
-        } catch (Exception ex) {
-=======
 
             Graph g = hopper.getGraph();
             Location2IDIndex idx = hopper.getIndex();
@@ -226,25 +208,10 @@
             }
         } catch (Exception ex)
         {
->>>>>>> 16ec3922
             throw new RuntimeException("cannot handle osm file " + osmFile, ex);
         } finally
         {
             Helper.removeDir(new File(graphFile));
-        }
-    }
-
-    void runAlgo(Graph g, Location2IDIndex idx, List<OneRun> forEveryAlgo,
-            boolean ch, EdgePropertyEncoder encoder) {
-        Collection<AlgorithmPreparation> prepares = RoutingAlgorithmSpecialAreaTests.
-                createAlgos(g, encoder, ch);
-        EdgeFilter edgeFilter = new DefaultEdgeFilter(encoder);
-        for (AlgorithmPreparation prepare : prepares) {
-            for (OneRun or : forEveryAlgo) {
-                int from = idx.findClosest(or.fromLat, or.fromLon, edgeFilter).closestNode();
-                int to = idx.findClosest(or.toLat, or.toLon, edgeFilter).closestNode();
-                testCollector.assertDistance(prepare.createAlgo(), from, to, or.dist, or.locs);
-            }
         }
     }
 
