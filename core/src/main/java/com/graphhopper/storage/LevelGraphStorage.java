/*
 *  Licensed to GraphHopper and Peter Karich under one or more contributor
 *  license agreements. See the NOTICE file distributed with this work for 
 *  additional information regarding copyright ownership.
 * 
 *  GraphHopper licenses this file to you under the Apache License, 
 *  Version 2.0 (the "License"); you may not use this file except in 
 *  compliance with the License. You may obtain a copy of the License at
 * 
 *       http://www.apache.org/licenses/LICENSE-2.0
 * 
 *  Unless required by applicable law or agreed to in writing, software
 *  distributed under the License is distributed on an "AS IS" BASIS,
 *  WITHOUT WARRANTIES OR CONDITIONS OF ANY KIND, either express or implied.
 *  See the License for the specific language governing permissions and
 *  limitations under the License.
 */
package com.graphhopper.storage;

import com.graphhopper.routing.util.AllEdgesSkipIterator;
import com.graphhopper.routing.util.EdgeFilter;
import com.graphhopper.routing.util.EncodingManager;
import com.graphhopper.util.EdgeIteratorState;
import com.graphhopper.util.EdgeIterator;
import com.graphhopper.util.EdgeSkipExplorer;
import com.graphhopper.util.EdgeSkipIterator;

/**
 * A Graph necessary for shortcut algorithms like Contraction Hierarchies. This class enables the
 * storage to hold the level of a node and a shortcut edge per edge.
 * <p/>
 * @see GraphBuilder
 * @author Peter Karich
 */
<<<<<<< HEAD
public class LevelGraphStorage extends GraphStorageTurnCosts implements LevelGraph {

=======
public class LevelGraphStorage extends GraphHopperStorage implements LevelGraph
{
>>>>>>> 64179c85
    private final int I_SKIP_EDGE1;
    private final int I_SKIP_EDGE2;
    private final int I_LEVEL;

    public LevelGraphStorage(Directory dir, EncodingManager encodingManager) {
        this(dir, encodingManager, false);
    }

    public LevelGraphStorage(Directory dir, EncodingManager encodingManager, boolean withTurnCostSupport) {
        super(dir, encodingManager, withTurnCostSupport);
        I_SKIP_EDGE1 = nextEdgeEntryIndex();
        I_SKIP_EDGE2 = nextEdgeEntryIndex();
        I_LEVEL = nextNodeEntryIndex();
        initNodeAndEdgeEntrySize();
    }

    @Override
    public final void setLevel( int index, int level )
    {
        ensureNodeIndex(index);
        nodes.setInt((long) index * nodeEntryBytes + I_LEVEL, level);
    }

    @Override
    public final int getLevel( int index )
    {
        ensureNodeIndex(index);
        return nodes.getInt((long) index * nodeEntryBytes + I_LEVEL);
    }

    @Override
    public EdgeSkipExplorer shortcut( int a, int b )
    {
        return (EdgeSkipExplorer) edge(a, b);
    }

    @Override
    public EdgeIteratorState edge( int a, int b )
    {
        ensureNodeIndex(Math.max(a, b));
        int edgeId = internalEdgeAdd(a, b);
        EdgeSkipIteratorImpl iter = new EdgeSkipIteratorImpl(EdgeFilter.ALL_EDGES);
        iter.setBaseNode(a);
        iter.setEdgeId(edgeId);
        iter.next();
        iter.setSkippedEdges(EdgeIterator.NO_EDGE, EdgeIterator.NO_EDGE);
        return iter;
    }

    @Override
    public EdgeSkipExplorer createEdgeExplorer()
    {
        return createEdgeExplorer(allEdgesFilter);
    }

    @Override
    public EdgeSkipExplorer createEdgeExplorer( EdgeFilter filter )
    {
        return new EdgeSkipIteratorImpl(filter);
    }

    @Override
    public LevelGraphStorage create( long nodeCount )
    {
        super.create(nodeCount);
        return this;
    }

    class EdgeSkipIteratorImpl extends EdgeIterable implements EdgeSkipExplorer
    {
        public EdgeSkipIteratorImpl( EdgeFilter filter )
        {
            super(filter);
        }

        @Override
        public EdgeSkipIterator setBaseNode( int baseNode )
        {
            super.setBaseNode(baseNode);
            return this;
        }

        @Override
        public final void setSkippedEdges( int edge1, int edge2 )
        {
            if (EdgeIterator.Edge.isValid(edge1) != EdgeIterator.Edge.isValid(edge2))
            {
                throw new IllegalStateException("Skipped edges of a shortcut needs "
                        + "to be both valid or invalid but they were not " + edge1 + ", " + edge2);
            }
            edges.setInt(edgePointer + I_SKIP_EDGE1, edge1);
            edges.setInt(edgePointer + I_SKIP_EDGE2, edge2);
        }

        @Override
        public final int getSkippedEdge1()
        {
            return edges.getInt(edgePointer + I_SKIP_EDGE1);
        }

        @Override
        public final int getSkippedEdge2()
        {
            return edges.getInt(edgePointer + I_SKIP_EDGE2);
        }

        @Override
        public final boolean isShortcut()
        {
            return EdgeIterator.Edge.isValid(getSkippedEdge1());
        }

        @Override
        public EdgeIterator detach()
        {
            if (edgeId == nextEdge)
                throw new IllegalStateException("call next before detaching");
            EdgeSkipIteratorImpl iter = new EdgeSkipIteratorImpl(filter);
            iter.setBaseNode(baseNode);
            iter.setEdgeId(edgeId);
            iter.next();
            return iter;
        }
    }

    /**
     * Disconnects the edges (higher->lower node) via the specified edgeState pointing from lower to
     * higher node.
     * <p>
     * @param edgeState the edge from lower to higher
     */
    public void disconnect( EdgeSkipExplorer explorer, EdgeIteratorState edgeState )
    {
        // search edge with opposite direction        
        // EdgeIteratorState tmpIter = getEdgeProps(iter.getEdge(), iter.getBaseNode());
        EdgeSkipIterator tmpIter = explorer.setBaseNode(edgeState.getAdjNode());
        int tmpPrevEdge = EdgeIterator.NO_EDGE;
        boolean found = false;
        while (tmpIter.next())
        {
            // If we disconnect shortcuts only we could run normal algos on the graph too
            // BUT CH queries will be 10-20% slower and preparation will be 10% slower
            if (/*tmpIter.isShortcut() &&*/tmpIter.getEdge() == edgeState.getEdge())
            {
                found = true;
                break;
            }

            tmpPrevEdge = tmpIter.getEdge();
        }
        if (found)
            internalEdgeDisconnect(edgeState.getEdge(), (long) tmpPrevEdge * edgeEntryBytes, edgeState.getAdjNode(), edgeState.getBaseNode());
    }

    @Override
    public AllEdgesSkipIterator getAllEdges()
    {
        return new AllEdgeSkipIterator();
    }

    class AllEdgeSkipIterator extends AllEdgeIterator implements AllEdgesSkipIterator
    {
        @Override
        public void setSkippedEdges( int edge1, int edge2 )
        {
            edges.setInt(edgePointer + I_SKIP_EDGE1, edge1);
            edges.setInt(edgePointer + I_SKIP_EDGE2, edge2);
        }

        @Override
        public int getSkippedEdge1()
        {
            return edges.getInt(edgePointer + I_SKIP_EDGE1);
        }

        @Override
        public int getSkippedEdge2()
        {
            return edges.getInt(edgePointer + I_SKIP_EDGE2);
        }

        @Override
        public boolean isShortcut()
        {
            return EdgeIterator.Edge.isValid(getSkippedEdge1());
        }
    }

    @Override
    protected SingleEdge createSingleEdge( int edge, int nodeId )
    {
        return new SingleLevelEdge(edge, nodeId);
    }

    class SingleLevelEdge extends SingleEdge implements EdgeSkipExplorer
    {
        public SingleLevelEdge( int edge, int nodeId )
        {
            super(edge, nodeId);
        }

        @Override
        public EdgeSkipIterator setBaseNode( int baseNode )
        {
            super.setBaseNode(baseNode);
            return this;
        }

        @Override
        public void setSkippedEdges( int edge1, int edge2 )
        {
            edges.setInt(edgePointer + I_SKIP_EDGE1, edge1);
            edges.setInt(edgePointer + I_SKIP_EDGE2, edge2);
        }

        @Override
        public int getSkippedEdge1()
        {
            return edges.getInt(edgePointer + I_SKIP_EDGE1);
        }

        @Override
        public int getSkippedEdge2()
        {
            return edges.getInt(edgePointer + I_SKIP_EDGE2);
        }

        @Override
        public boolean isShortcut()
        {
            return EdgeIterator.Edge.isValid(getSkippedEdge1());
        }
    }
}<|MERGE_RESOLUTION|>--- conflicted
+++ resolved
@@ -32,13 +32,8 @@
  * @see GraphBuilder
  * @author Peter Karich
  */
-<<<<<<< HEAD
 public class LevelGraphStorage extends GraphStorageTurnCosts implements LevelGraph {
 
-=======
-public class LevelGraphStorage extends GraphHopperStorage implements LevelGraph
-{
->>>>>>> 64179c85
     private final int I_SKIP_EDGE1;
     private final int I_SKIP_EDGE2;
     private final int I_LEVEL;
