--- conflicted
+++ resolved
@@ -39,319 +39,7 @@
     /**
      * Checks if the specified node is marked as removed.
      */
-<<<<<<< HEAD
-    private double getDist( long pointer )
-    {
-        return (double) edges.getInt(pointer + E_DIST) / INT_DIST_FACTOR;
-    }
-
-    @Override
-    public BBox getBounds()
-    {
-        return bounds;
-    }
-
-    @Override
-    public void setNode( int index, double lat, double lon )
-    {
-        ensureNodeIndex(index);
-        long tmp = (long) index * nodeEntryBytes;
-        nodes.setInt(tmp + N_LAT, Helper.degreeToInt(lat));
-        nodes.setInt(tmp + N_LON, Helper.degreeToInt(lon));
-        if (lat > bounds.maxLat)
-        {
-            bounds.maxLat = lat;
-        }
-        if (lat < bounds.minLat)
-        {
-            bounds.minLat = lat;
-        }
-        if (lon > bounds.maxLon)
-        {
-            bounds.maxLon = lon;
-        }
-        if (lon < bounds.minLon)
-        {
-            bounds.minLon = lon;
-        }
-    }
-
-    protected long incCapacity( DataAccess da, long deltaCap )
-    {
-        if (!initialized)
-        {
-            throw new IllegalStateException("Call create before or use the GraphBuilder class");
-        }
-        long newSeg = deltaCap / da.getSegmentSize();
-        if (deltaCap % da.getSegmentSize() != 0)
-        {
-            newSeg++;
-        }
-        long cap = da.getCapacity() + newSeg * da.getSegmentSize();
-        da.ensureCapacity(cap);
-        return cap;
-    }
-
-    void ensureNodeIndex( int nodeIndex )
-    {
-        if (nodeIndex < nodeCount)
-        {
-            return;
-        }
-
-        long oldNodes = nodeCount;
-        nodeCount = nodeIndex + 1;
-        long deltaCap = (long) nodeCount * nodeEntryBytes - nodes.getCapacity();
-        if (deltaCap <= 0)
-        {
-            return;
-        }
-
-        long newBytesCapacity = incCapacity(nodes, deltaCap);
-        initNodeRefs(oldNodes * nodeEntryBytes, newBytesCapacity);
-        if (removedNodes != null)
-        {
-            getRemovedNodes().ensureCapacity((int) (newBytesCapacity / nodeEntryBytes));
-        }
-    }
-
-    /**
-     * Initializes the node area with the empty edge value.
-     */
-    private void initNodeRefs( long oldCapacity, long newCapacity )
-    {
-        for (long pointer = oldCapacity + N_EDGE_REF; pointer < newCapacity; pointer += nodeEntryBytes)
-        {
-            nodes.setInt(pointer, EdgeIterator.NO_EDGE);
-        }
-    }
-
-    private void ensureEdgeIndex( int edgeIndex )
-    {
-        long deltaCap = ((long) edgeIndex + 1) * edgeEntryBytes - edges.getCapacity();
-        if (deltaCap <= 0)
-            return;
-
-        incCapacity(edges, deltaCap);
-    }
-
-    private void ensureGeometry( long bytePos, int byteLength )
-    {
-        long deltaCap = bytePos + byteLength - wayGeometry.getCapacity();
-        if (deltaCap <= 0)
-            return;
-
-        incCapacity(wayGeometry, deltaCap);
-    }
-
-    @Override
-    public EdgeIterator edge( int a, int b, double distance, boolean bothDirections )
-    {
-        return edge(a, b, distance, encodingManager.flagsDefault(bothDirections));
-    }
-
-    @Override
-    public EdgeIterator edge( int a, int b, double distance, int flags )
-    {
-        ensureNodeIndex(Math.max(a, b));
-        int edge = internalEdgeAdd(a, b, distance, flags);
-        EdgeIterable iter = new EdgeIterable(null);
-        iter.setBaseNode(a);
-        iter.setEdgeId(edge);
-        iter.next();
-        return iter;
-    }
-
-    private int nextGeoRef( int arrayLength )
-    {
-        int tmp = maxGeoRef;
-        // one more integer to store also the size itself
-        maxGeoRef += arrayLength + 1;
-        return tmp;
-    }
-
-    /**
-     * @return edgeIdPointer which is edgeId * edgeEntrySize
-     */
-    int internalEdgeAdd( int fromNodeId, int toNodeId, double dist, int flags )
-    {
-        int newOrExistingEdge = nextEdge();
-        connectNewEdge(fromNodeId, newOrExistingEdge);
-        if (fromNodeId != toNodeId)
-        {
-            connectNewEdge(toNodeId, newOrExistingEdge);
-        }
-        writeEdge(newOrExistingEdge, fromNodeId, toNodeId, EdgeIterator.NO_EDGE, EdgeIterator.NO_EDGE, dist, flags);
-        return newOrExistingEdge;
-    }
-
-    // for test only
-    void setEdgeCount( int cnt )
-    {
-        edgeCount = cnt;
-    }
-
-    private int nextEdge()
-    {
-        int nextEdge = edgeCount;
-        edgeCount++;
-        if (edgeCount < 0)
-        {
-            throw new IllegalStateException("too many edges. new edge id would be negative. " + toString());
-        }
-        ensureEdgeIndex(edgeCount);
-        return nextEdge;
-    }
-
-    private void connectNewEdge( int fromNodeId, int newOrExistingEdge )
-    {
-        long nodePointer = (long) fromNodeId * nodeEntryBytes;
-        int edge = nodes.getInt(nodePointer + N_EDGE_REF);
-        if (edge > EdgeIterator.NO_EDGE)
-        {
-            // append edge and overwrite EMPTY_LINK
-            long lastEdge = getLastEdge(fromNodeId, edge);
-            edges.setInt(lastEdge, newOrExistingEdge);
-        } else
-        {
-            nodes.setInt(nodePointer + N_EDGE_REF, newOrExistingEdge);
-        }
-    }
-
-    private long writeEdge( int edge, int nodeThis, int nodeOther, int nextEdge, int nextEdgeOther,
-            double distance, int flags )
-    {
-        if (nodeThis > nodeOther)
-        {
-            int tmp = nodeThis;
-            nodeThis = nodeOther;
-            nodeOther = tmp;
-
-            tmp = nextEdge;
-            nextEdge = nextEdgeOther;
-            nextEdgeOther = tmp;
-
-            flags = encodingManager.swapDirection(flags);
-        }
-
-        long edgePointer = (long) edge * edgeEntryBytes;
-        edges.setInt(edgePointer + E_NODEA, nodeThis);
-        edges.setInt(edgePointer + E_NODEB, nodeOther);
-        edges.setInt(edgePointer + E_LINKA, nextEdge);
-        edges.setInt(edgePointer + E_LINKB, nextEdgeOther);
-        edges.setInt(edgePointer + E_DIST, distToInt(distance));
-        edges.setInt(edgePointer + E_FLAGS, flags);
-        return edgePointer;
-    }
-
-    protected final long getLinkPosInEdgeArea( int nodeThis, int nodeOther, long edgePointer )
-    {
-        return nodeThis <= nodeOther ? edgePointer + E_LINKA : edgePointer + E_LINKB;
-    }
-
-    private long getLastEdge( int nodeThis, long edgePointer )
-    {
-        long lastLink = -1;
-        int i = 0;
-        int otherNode = -1;
-        for (; i < 10000; i++)
-        {
-            edgePointer *= edgeEntryBytes;
-            otherNode = getOtherNode(nodeThis, edgePointer);
-            lastLink = getLinkPosInEdgeArea(nodeThis, otherNode, edgePointer);
-            edgePointer = edges.getInt(lastLink);
-            if (edgePointer == EdgeIterator.NO_EDGE)
-            {
-                break;
-            }
-        }
-
-        if (i >= 10000)
-        {
-            throw new IllegalStateException("endless loop? edge count of " + nodeThis
-                    + " is probably not higher than " + i
-                    + ", edgePointer:" + edgePointer + ", otherNode:" + otherNode
-                    + "\n" + getDebugInfo(nodeThis, 10));
-        }
-        return lastLink;
-    }
-
-    public String getDebugInfo( int node, int area )
-    {
-        String str = "--- node " + node + " ---";
-        int min = Math.max(0, node - area / 2);
-        int max = Math.min(nodeCount, node + area / 2);
-        long nodePointer = (long) node * nodeEntryBytes;
-        for (int i = min; i < max; i++)
-        {
-            str += "\n" + i + ": ";
-            for (int j = 0; j < nodeEntryBytes; j += 4)
-            {
-                if (j > 0)
-                {
-                    str += ",\t";
-                }
-                str += nodes.getInt(nodePointer + j);
-            }
-        }
-        int edge = nodes.getInt(nodePointer);
-        str += "\n--- edges " + edge + " ---";
-        int otherNode;
-        for (int i = 0; i < 1000; i++)
-        {
-            str += "\n";
-            if (edge == EdgeIterator.NO_EDGE)
-            {
-                break;
-            }
-            str += edge + ": ";
-            long edgePointer = (long) edge * edgeEntryBytes;
-            for (int j = 0; j < edgeEntryBytes; j += 4)
-            {
-                if (j > 0)
-                {
-                    str += ",\t";
-                }
-                str += edges.getInt(edgePointer + j);
-            }
-
-            otherNode = getOtherNode(node, edgePointer);
-            long lastLink = getLinkPosInEdgeArea(node, otherNode, edgePointer);
-            edge = edges.getInt(lastLink);
-        }
-        return str;
-    }
-
-    private int getOtherNode( int nodeThis, long edgePointer )
-    {
-        int nodeA = edges.getInt(edgePointer + E_NODEA);
-        if (nodeA == nodeThis)
-        // return b
-        {
-            return edges.getInt(edgePointer + E_NODEB);
-        }
-        // return a
-        return nodeA;
-    }
-
-    @Override
-    public AllEdgesIterator getAllEdges()
-    {
-        return new AllEdgeIterator();
-    }
-
-    public EncodingManager getEncodingManager()
-    {
-        return encodingManager;
-    }
-
-    public StorableProperties getProperties()
-    {
-        return properties;
-    }
-=======
     boolean isNodeRemoved( int index );
->>>>>>> 64179c85
 
     /**
      * Performs optimization routines like deletion or node rearrangements.
