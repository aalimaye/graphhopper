--- conflicted
+++ resolved
@@ -52,11 +52,7 @@
     private AcceptWay acceptWay;
     protected TLongArrayList wayNodes = new TLongArrayList(10);
     private Map<String, String> osmProperties = new HashMap<String, String>();
-<<<<<<< HEAD
-    private Map<String, Object> outProperties = new HashMap<String, Object>();
     private long edgeOsmId;
-=======
->>>>>>> 0e6ebcdd
     private DouglasPeucker dpAlgo = new DouglasPeucker();
 
     public OSMReaderHelper(Graph g, long expectedNodes) {
@@ -153,24 +149,12 @@
     void startWayProcessing() {
     }
 
-<<<<<<< HEAD
     void startRelationsProcessing() {
     }
     
     void processRelations(XMLStreamReader sReader) throws XMLStreamException{
     }
     
-
-    public void processWay(XMLStreamReader sReader) throws XMLStreamException {
-        boolean valid = parseWay(sReader);
-        if (valid) {
-            int flags = acceptWay.toFlags(outProperties);
-            addEdge(wayNodes, flags, edgeOsmId);            
-        }
-    }
-    
-=======
->>>>>>> 0e6ebcdd
     /**
      * Filter ways but do not analyze properties wayNodes will be filled with
      * participating node ids.
@@ -200,7 +184,7 @@
         if (includeWay > 0) {
             int flags = acceptWay.encodeTags(includeWay, osmProperties);
             if (flags != 0)
-                addEdge(wayNodes, flags);
+                addEdge(wayNodes, flags, edgeOsmId);
         }
     }
 
