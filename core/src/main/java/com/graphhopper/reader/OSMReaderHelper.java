--- conflicted
+++ resolved
@@ -40,7 +40,7 @@
 import com.graphhopper.storage.GraphTurnCosts;
 import com.graphhopper.util.DistanceCalc;
 import com.graphhopper.util.DouglasPeucker;
-import com.graphhopper.util.EdgeIterator;
+import com.graphhopper.util.EdgeBase;
 import com.graphhopper.util.Helper;
 import com.graphhopper.util.PointList;
 
@@ -174,11 +174,7 @@
     /**
      * This method creates from an OSM way (via the osm ids) one or more edges in the graph.
      */
-<<<<<<< HEAD
-    public Collection<EdgeIterator> addOSMWay( TLongList osmNodeIds, int flags, long osmWayID )
-=======
-    public Collection<EdgeBase> addOSMWay( TLongList osmNodeIds, int flags )
->>>>>>> fb435ca8
+    public Collection<EdgeBase> addOSMWay( TLongList osmNodeIds, int flags, long osmWayID )
     {
         PointList pointList = new PointList(osmNodeIds.size());
         List<EdgeBase> newEdges = new ArrayList<EdgeBase>(5);
@@ -265,11 +261,7 @@
         return newEdges;
     }
 
-<<<<<<< HEAD
-    EdgeIterator addEdge( int fromIndex, int toIndex, PointList pointList, int flags, long osmWayID )
-=======
-    EdgeBase addEdge( int fromIndex, int toIndex, PointList pointList, int flags )
->>>>>>> fb435ca8
+    EdgeBase addEdge( int fromIndex, int toIndex, PointList pointList, int flags, long osmWayID )
     {
         if ( fromIndex < 0 || toIndex < 0 )
         {
@@ -304,17 +296,12 @@
             towerNodeDistance = 0.0001;
         }
 
-<<<<<<< HEAD
-        final EdgeIterator iter = g.edge(fromIndex, toIndex, towerNodeDistance, flags);
+        final EdgeBase iter = g.edge(fromIndex, toIndex, towerNodeDistance, flags);
         if ( g instanceof GraphStorageTurnCosts )
         {
             storeOSMWayID(iter.getEdge(), osmWayID);
         }
         if ( nodes > 2 )
-=======
-        EdgeBase iter = g.edge(fromIndex, toIndex, towerNodeDistance, flags);
-        if (nodes > 2)
->>>>>>> fb435ca8
         {
             dpAlgo.simplify(pillarNodes);
             iter.setWayGeometry(pillarNodes);
@@ -457,12 +444,8 @@
     /**
      * Add a zero length edge with reduced routing options to the graph.
      */
-<<<<<<< HEAD
-    public Collection<EdgeIterator> addBarrierEdge( long fromId, long toId, int flags,
+    public Collection<EdgeBase> addBarrierEdge( long fromId, long toId, int flags,
             int barrierFlags, long osmWayID )
-=======
-    public Collection<EdgeBase> addBarrierEdge( long fromId, long toId, int flags, int barrierFlags )
->>>>>>> fb435ca8
     {
         // clear barred directions from routing flags
         flags &= ~barrierFlags;
