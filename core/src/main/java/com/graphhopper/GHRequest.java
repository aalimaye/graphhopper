--- conflicted
+++ resolved
@@ -17,15 +17,11 @@
  */
 package com.graphhopper;
 
-<<<<<<< HEAD
 import java.util.HashMap;
 import java.util.Map;
 
-import com.graphhopper.routing.util.ShortestCalc;
+import com.graphhopper.util.shapes.GHPlace;
 import com.graphhopper.routing.util.TurnCostCalculation;
-import com.graphhopper.routing.util.WeightCalculation;
-=======
->>>>>>> 64179c85
 import com.graphhopper.util.shapes.GHPlace;
 
 /**
@@ -39,14 +35,9 @@
     private GHPlace from;
     private GHPlace to;
     private Map<String, Object> hints = new HashMap<String, Object>(5);
-<<<<<<< HEAD
-    private String encoderName = "CAR";
-    private WeightCalculation weightCalc = new ShortestCalc();    
-    private TurnCostCalculation turnCostCalc = null;
-=======
     private String vehicle = "CAR";
     private String weighting = "shortest";
->>>>>>> 64179c85
+    private TurnCostCalculation turnCostCalc = null;
 
     /**
      * Calculate the path from specified startPoint (fromLat, fromLon) to endPoint (toLat, toLon).
@@ -138,7 +129,6 @@
         return weighting;
     }
 
-<<<<<<< HEAD
     public GHRequest turnCosts(TurnCostCalculation turnCostCalc) {
         this.turnCostCalc = turnCostCalc;
         return this;
@@ -148,10 +138,7 @@
         return turnCostCalc;
     }
 
-    public GHRequest setVehicle( String encoder )
-=======
     public GHRequest setVehicle( String vehicle )
->>>>>>> 64179c85
     {
         this.vehicle = vehicle;
         return this;
