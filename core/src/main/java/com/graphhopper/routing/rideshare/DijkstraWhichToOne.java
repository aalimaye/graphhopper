--- conflicted
+++ resolved
@@ -162,12 +162,8 @@
             PriorityQueue<EdgeEntry> prioQueue,
             TIntObjectMap<EdgeEntry> shortestDistMap, EdgeExplorer explorer )
     {
-<<<<<<< HEAD
-
         boolean backwards = shortestDistMapFrom == shortestDistMapOther;
 
-=======
->>>>>>> fb435ca8
         int currNode = curr.endNode;
         EdgeIterator iter = explorer.setBaseNode(currNode);
         while (iter.next())
