/*
 *  Licensed to GraphHopper and Peter Karich under one or more contributor
 *  license agreements. See the NOTICE file distributed with this work for 
 *  additional information regarding copyright ownership.
 * 
 *  GraphHopper licenses this file to you under the Apache License, 
 *  Version 2.0 (the "License"); you may not use this file except in 
 *  compliance with the License. You may obtain a copy of the License at
 * 
 *       http://www.apache.org/licenses/LICENSE-2.0
 * 
 *  Unless required by applicable law or agreed to in writing, software
 *  distributed under the License is distributed on an "AS IS" BASIS,
 *  WITHOUT WARRANTIES OR CONDITIONS OF ANY KIND, either express or implied.
 *  See the License for the specific language governing permissions and
 *  limitations under the License.
 */
package com.graphhopper.routing;

import com.graphhopper.routing.util.FlagEncoder;
import com.graphhopper.routing.util.WeightCalculation;
import com.graphhopper.storage.EdgeEntry;
import com.graphhopper.storage.Graph;
import com.graphhopper.util.DistanceCalc;
import com.graphhopper.util.DistancePlaneProjection;
import com.graphhopper.util.EdgeExplorer;
import com.graphhopper.util.EdgeIterator;
import gnu.trove.map.TIntObjectMap;
import gnu.trove.map.hash.TIntObjectHashMap;
import java.util.PriorityQueue;

/**
 * This class implements the A* algorithm according to
 * http://en.wikipedia.org/wiki/A*_search_algorithm
 * <p/>
 * Different distance calculations can be used via setApproximation.
 * <p/>
 * @author Peter Karich
 */
public class AStar extends AbstractRoutingAlgorithm
{
    private DistanceCalc dist = new DistancePlaneProjection();
    private boolean alreadyRun;
    private int visitedCount;

    public AStar( Graph g, FlagEncoder encoder, WeightCalculation type )
    {
        super(g, encoder, type);
    }

    /**
     * @param fast if true it enables an approximative distance calculation from lat,lon values
     */
    public AStar setApproximation( boolean approx )
    {
        if (approx)
        {
            dist = new DistancePlaneProjection();
        } else
        {
            dist = new DistanceCalc();
        }
        return this;
    }

    @Override
    public Path calcPath( int from, int to )
    {
        if (alreadyRun)
        {
            throw new IllegalStateException("Create a new instance per call");
        }
        alreadyRun = true;
        TIntObjectMap<AStarEdge> map = new TIntObjectHashMap<AStarEdge>();
        PriorityQueue<AStarEdge> prioQueueOpenSet = new PriorityQueue<AStarEdge>(1000);
        double toLat = graph.getLatitude(to);
        double toLon = graph.getLongitude(to);
        double currWeightToGoal, distEstimation, tmpLat, tmpLon;
        AStarEdge fromEntry = new AStarEdge(EdgeIterator.NO_EDGE, from, 0, 0);
        map.put(from, fromEntry);
        AStarEdge currEdge = fromEntry;
        EdgeExplorer explorer = outEdgeExplorer;
        while (true)
        {
            int currVertex = currEdge.endNode;
            visitedCount++;
            if (finished(currEdge, to))            
                break;            

            explorer.setBaseNode(currVertex);            
            while (explorer.next())
            {
                if (!accept(explorer))               
                    continue;
<<<<<<< HEAD
                }
                int neighborNode = iter.getAdjNode();
                double alreadyVisitedWeight = weightCalc.getWeight(iter.getDistance(), iter.getFlags()) + currEdge.weightToCompare;
                alreadyVisitedWeight += turnCostCalc.getTurnCosts(currVertex, currEdge.edge, iter.getEdge());
=======
                
                int neighborNode = explorer.getAdjNode();
                double alreadyVisitedWeight = weightCalc.getWeight(explorer.getDistance(), explorer.getFlags()) + currEdge.weightToCompare;
>>>>>>> fb435ca8
                AStarEdge nEdge = map.get(neighborNode);
                if (nEdge == null || nEdge.weightToCompare > alreadyVisitedWeight)
                {
                    tmpLat = graph.getLatitude(neighborNode);
                    tmpLon = graph.getLongitude(neighborNode);
                    currWeightToGoal = dist.calcDist(toLat, toLon, tmpLat, tmpLon);
                    currWeightToGoal = weightCalc.getMinWeight(currWeightToGoal);
                    distEstimation = alreadyVisitedWeight + currWeightToGoal;
                    if (nEdge == null)
                    {
                        nEdge = new AStarEdge(explorer.getEdge(), neighborNode, distEstimation, alreadyVisitedWeight);
                        map.put(neighborNode, nEdge);
                    } else
                    {
                        prioQueueOpenSet.remove(nEdge);
                        nEdge.edge = explorer.getEdge();
                        nEdge.weight = distEstimation;
                        nEdge.weightToCompare = alreadyVisitedWeight;
                    }
                    nEdge.parent = currEdge;
                    prioQueueOpenSet.add(nEdge);
                    updateShortest(nEdge, neighborNode);
                }
            }

            if (prioQueueOpenSet.isEmpty())
            {
                return new Path(graph, flagEncoder);
            }

            currEdge = prioQueueOpenSet.poll();
            if (currEdge == null)
            {
                throw new AssertionError("cannot happen?");
            }
        }

        return extractPath(currEdge);
    }

    boolean finished( EdgeEntry currEdge, int to )
    {
        return currEdge.endNode == to;
    }

    @Override
    public int getVisitedNodes()
    {
        return visitedCount;
    }

    Path extractPath( EdgeEntry currEdge )
    {
        return new Path(graph, flagEncoder).setEdgeEntry(currEdge).extract();
    }

    public static class AStarEdge extends EdgeEntry
    {
        // the variable 'weight' is used to let heap select smallest *full* distance.
        // but to compare distance we need it only from start:
        public double weightToCompare;

        public AStarEdge( int edgeId, int node, double weightForHeap, double weightToCompare )
        {
            super(edgeId, node, weightForHeap);
            // round makes distance smaller => heuristic should underestimate the distance!
            this.weightToCompare = (float) weightToCompare;
        }
    }

    @Override
    public String getName()
    {
        return "astar";
    }
}<|MERGE_RESOLUTION|>--- conflicted
+++ resolved
@@ -92,16 +92,10 @@
             {
                 if (!accept(explorer))               
                     continue;
-<<<<<<< HEAD
-                }
-                int neighborNode = iter.getAdjNode();
-                double alreadyVisitedWeight = weightCalc.getWeight(iter.getDistance(), iter.getFlags()) + currEdge.weightToCompare;
-                alreadyVisitedWeight += turnCostCalc.getTurnCosts(currVertex, currEdge.edge, iter.getEdge());
-=======
                 
                 int neighborNode = explorer.getAdjNode();
                 double alreadyVisitedWeight = weightCalc.getWeight(explorer.getDistance(), explorer.getFlags()) + currEdge.weightToCompare;
->>>>>>> fb435ca8
+                alreadyVisitedWeight += turnCostCalc.getTurnCosts(currVertex, currEdge.edge, explorer.getEdge());
                 AStarEdge nEdge = map.get(neighborNode);
                 if (nEdge == null || nEdge.weightToCompare > alreadyVisitedWeight)
                 {
